--- conflicted
+++ resolved
@@ -2,79 +2,9 @@
 
 This is library for a fork project of [PWA](https://github.com/SergioRando/PWA)
 
-<<<<<<< HEAD
 Full version can be found at [PWA Library](https://github.com/SergioRando/PWA-Library)
 
 # Template
-=======
-# Template
-Read full installation process before executing any command
-
-## 1. GitHub account
-Register one GitHub account, if u dont have it already
-
-## 2. Visual Studio Code
-Download and install **Visual Studio Code** from official link https://code.visualstudio.com/
-
-## 3. Install Command Line Tools
-Super user password required
-```
-sudo apt-get install git make minify default-jre nodejs
-```
-* Git - required to execute git commands
-* Make - required to execute Makefiles
-* Minify - required for HTML/CSS minification
-* Java Runtime Environment (JRE) - required to launch Google Closure Compiler
-* NodeJS - required for testing libraries
-
-## 4. PWA Project
-- Create new [PWA project](https://github.com/SergioRando/PWA)
-- Or open existing project (project must be a fork from [PWA template](https://github.com/SergioRando/PWA)
-
-## 5. Create New Library
-String Replacements
-* _{Project Path}_ - path to drive with symlinks support (**NOT FAT32/NTFS/exFAT**)
-* _{Username}_ - GitHub user name
-* _{NewRepo}_ - GitHub new repository name (make it short and simple, start name with 'js-')
-
-1. Create a **new empty repository** for your project on GitHub
-_Note: without readme or any other files, total empty!_
-2. Clone new repository
-```
-cd {Project Path}/src/lib
-git clone https://github.com/{Username}/{NewRepo}.git
-```
-_Note: you can't copy link to new repo from GitHub project page, because its empty!_
-3. Add ***PWA Library Template*** repository as an Upstream Remote
-```
-cd {NewRepo}
-git remote add upstream https://github.com/SergioRando/PWA-Library.git
-```
-4. Update your fork
-```
-git pull upstream master
-```
-5. Push
-```
-git push origin master
-```
-6. Add submodule to project
-```
-cd {Project Path}/src/lib
-git submodule add https://github.com/{Username}/{NewRepo}.git
-```
-7. You are ready to work with new project library
-
-_Note: don't forget to change README.md_
-
-## 6. Prepare
-
-1. Remove Template block from README.md
-2. Replace all 'PWA-Library' with '{NewRepo}'
-3. Edit NOTICE
-
-# Install
->>>>>>> 64e00623
 Read full installation process before executing any command
 
 Install only if u need to test this template before tamplating yours own project
